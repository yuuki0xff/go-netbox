<<<<<<< HEAD
=======
.DS_Store
.gobincache/
>>>>>>> dcaf39f5
<|MERGE_RESOLUTION|>--- conflicted
+++ resolved
@@ -1,5 +1,3 @@
-<<<<<<< HEAD
-=======
-.DS_Store
-.gobincache/
->>>>>>> dcaf39f5
+.DS_Store
+.gobincache/
+